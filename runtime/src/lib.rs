//! The Subsocial Node runtime.

#![cfg_attr(not(feature = "std"), no_std)]
// `construct_runtime!` does a lot of recursion and requires us to increase the limit to 256.
#![recursion_limit="256"]

// Make the WASM binary available.
#[cfg(feature = "std")]
include!(concat!(env!("OUT_DIR"), "/wasm_binary.rs"));

use sp_std::prelude::*;
use sp_core::{crypto::KeyTypeId, OpaqueMetadata};
pub use subsocial_primitives::{AccountId, Signature, Balance, Index};
use subsocial_primitives::{BlockNumber, Hash, Moment};
use sp_runtime::{
    ApplyExtrinsicResult, generic, create_runtime_str, impl_opaque_keys,
    transaction_validity::{TransactionValidity, TransactionSource},
};
use sp_runtime::traits::{
    BlakeTwo256, Block as BlockT, NumberFor, AccountIdLookup
};
use sp_api::impl_runtime_apis;
use sp_consensus_aura::sr25519::AuthorityId as AuraId;
use pallet_grandpa::{AuthorityId as GrandpaId, AuthorityList as GrandpaAuthorityList};
use pallet_grandpa::fg_primitives;
use sp_version::RuntimeVersion;
#[cfg(feature = "std")]
use sp_version::NativeVersion;

// A few exports that help ease life for downstream crates.
#[cfg(any(feature = "std", test))]
pub use sp_runtime::BuildStorage;
pub use pallet_timestamp::Call as TimestampCall;
pub use pallet_balances::Call as BalancesCall;
pub use sp_runtime::{Permill, Perbill};
pub use frame_support::{
    construct_runtime, parameter_types, StorageValue,
    traits::{KeyOwnerProofSystem, Randomness, Currency, Imbalance, OnUnbalanced, Filter},
    weights::{
        Weight, IdentityFee, DispatchClass,
        constants::{BlockExecutionWeight, ExtrinsicBaseWeight, RocksDbWeight, WEIGHT_PER_SECOND},
    },
};
use frame_system::{
    EnsureRoot,
    limits::{BlockWeights, BlockLength}
};
use pallet_transaction_payment::CurrencyAdapter;
use static_assertions::const_assert;

pub mod constants;
use constants::{currency::*, time::*};

/// Opaque types. These are used by the CLI to instantiate machinery that don't need to know
/// the specifics of the runtime. They can then be made to be agnostic over specific formats
/// of data like extrinsics, allowing for them to continue syncing the network through upgrades
/// to even the core data structures.
pub mod opaque {
    use super::*;

    pub use sp_runtime::OpaqueExtrinsic as UncheckedExtrinsic;

    /// Opaque block header type.
    pub type Header = generic::Header<BlockNumber, BlakeTwo256>;
    /// Opaque block type.
    pub type Block = generic::Block<Header, UncheckedExtrinsic>;
    /// Opaque block identifier type.
    pub type BlockId = generic::BlockId<Block>;

    impl_opaque_keys! {
		pub struct SessionKeys {
			pub aura: Aura,
			pub grandpa: Grandpa,
		}
	}
}

/// This runtime version.
pub const VERSION: RuntimeVersion = RuntimeVersion {
<<<<<<< HEAD
    spec_name: create_runtime_str!("subsocial"),
    impl_name: create_runtime_str!("dappforce-subsocial"),
    authoring_version: 0,
    spec_version: 9,
    impl_version: 0,
    apis: RUNTIME_API_VERSIONS,
    transaction_version: 2,
=======
	spec_name: create_runtime_str!("subsocial"),
	impl_name: create_runtime_str!("dappforce-subsocial"),
	authoring_version: 0,
	spec_version: 10,
	impl_version: 0,
	apis: RUNTIME_API_VERSIONS,
	transaction_version: 2,
>>>>>>> f0269b63
};

/// The version information used to identify this runtime when compiled natively.
#[cfg(feature = "std")]
pub fn native_version() -> NativeVersion {
    NativeVersion {
        runtime_version: VERSION,
        can_author_with: Default::default(),
    }
}

type NegativeImbalance = <Balances as Currency<AccountId>>::NegativeImbalance;

pub struct DealWithFees;
impl OnUnbalanced<NegativeImbalance> for DealWithFees {
    fn on_unbalanceds<B>(mut fees_then_tips: impl Iterator<Item=NegativeImbalance>) {
        if let Some(fees) = fees_then_tips.next() {
            let mut fees_with_maybe_tips = fees;
            fees_with_maybe_tips.maybe_subsume(fees_then_tips.next());
            Utils::on_unbalanced(fees_with_maybe_tips);
        }
    }
}

/// We assume that ~10% of the block weight is consumed by `on_initalize` handlers.
/// This is used to limit the maximal weight of a single extrinsic.
const AVERAGE_ON_INITIALIZE_RATIO: Perbill = Perbill::from_percent(10);
/// We allow `Normal` extrinsics to fill up the block up to 75%, the rest can be used
/// by  Operational  extrinsics.
const NORMAL_DISPATCH_RATIO: Perbill = Perbill::from_percent(75);
/// We allow for 2 seconds of compute with a 6 second average block time.
const MAXIMUM_BLOCK_WEIGHT: Weight = 2 * WEIGHT_PER_SECOND;

parameter_types! {
	pub const BlockHashCount: BlockNumber = 2400;
	pub const Version: RuntimeVersion = VERSION;
	pub RuntimeBlockLength: BlockLength =
		BlockLength::max_with_normal_ratio(5 * 1024 * 1024, NORMAL_DISPATCH_RATIO);
	pub RuntimeBlockWeights: BlockWeights = BlockWeights::builder()
		.base_block(BlockExecutionWeight::get())
		.for_class(DispatchClass::all(), |weights| {
			weights.base_extrinsic = ExtrinsicBaseWeight::get();
		})
		.for_class(DispatchClass::Normal, |weights| {
			weights.max_total = Some(NORMAL_DISPATCH_RATIO * MAXIMUM_BLOCK_WEIGHT);
		})
		.for_class(DispatchClass::Operational, |weights| {
			weights.max_total = Some(MAXIMUM_BLOCK_WEIGHT);
			// Operational transactions have some extra reserved space, so that they
			// are included even if block reached `MAXIMUM_BLOCK_WEIGHT`.
			weights.reserved = Some(
				MAXIMUM_BLOCK_WEIGHT - NORMAL_DISPATCH_RATIO * MAXIMUM_BLOCK_WEIGHT
			);
		})
		.avg_block_initialization(AVERAGE_ON_INITIALIZE_RATIO)
		.build_or_panic();
	pub const SS58Prefix: u8 = 28;
}

const_assert!(NORMAL_DISPATCH_RATIO.deconstruct() >= AVERAGE_ON_INITIALIZE_RATIO.deconstruct());

impl frame_system::Config for Runtime {
    /// The basic call filter to use in dispatchable.
    type BaseCallFilter = BaseFilter;
    /// Block & extrinsics weights: base values and limits.
    type BlockWeights = RuntimeBlockWeights;
    /// The maximum length of a block (in bytes).
    type BlockLength = RuntimeBlockLength;
    /// The ubiquitous origin type.
    type Origin = Origin;
    /// The aggregated dispatch type that is available for extrinsics.
    type Call = Call;
    /// The index type for storing how many extrinsics an account has signed.
    type Index = Index;
    /// The index type for blocks.
    type BlockNumber = BlockNumber;
    /// The type for hashing blocks and tries.
    type Hash = Hash;
    /// The hashing algorithm used.
    type Hashing = BlakeTwo256;
    /// The identifier used to distinguish between accounts.
    type AccountId = AccountId;
    /// The lookup mechanism to get account ID from whatever is passed in dispatchers.
    type Lookup = AccountIdLookup<AccountId, ()>;
    /// The header type.
    type Header = generic::Header<BlockNumber, BlakeTwo256>;
    /// The ubiquitous event type.
    type Event = Event;
    /// Maximum number of block number to block hash mappings to keep (oldest pruned first).
    type BlockHashCount = BlockHashCount;
    /// The weight of database operations that the runtime can invoke.
    type DbWeight = RocksDbWeight;
    /// Version of the runtime.
    type Version = Version;
    /// Converts a module to the index of the module in `construct_runtime!`.

    /// This type is being generated by `construct_runtime!`.
    type PalletInfo = PalletInfo;
    /// The data to be stored in an account.
    type AccountData = pallet_balances::AccountData<Balance>;
    /// What to do if a new account is created.
    type OnNewAccount = ();
    /// What to do if an account is fully reaped from the system.
    type OnKilledAccount = ();
    /// Weight information for the extrinsics of this pallet.
    type SystemWeightInfo = frame_system::weights::SubstrateWeight<Runtime>;
    /// This is used as an identifier of the chain. 42 is the generic substrate prefix.
    type SS58Prefix = SS58Prefix;
}

impl pallet_aura::Config for Runtime {
    type AuthorityId = AuraId;
}

impl pallet_grandpa::Config for Runtime {
    type Event = Event;
    type Call = Call;

    type KeyOwnerProof =
    <Self::KeyOwnerProofSystem as KeyOwnerProofSystem<(KeyTypeId, GrandpaId)>>::Proof;

    type KeyOwnerIdentification = <Self::KeyOwnerProofSystem as KeyOwnerProofSystem<(
        KeyTypeId,
        GrandpaId,
    )>>::IdentificationTuple;

    type KeyOwnerProofSystem = ();

    type HandleEquivocation = ();

    type WeightInfo = ();
}

parameter_types! {
	pub const MinimumPeriod: u64 = SLOT_DURATION / 2;
}

impl pallet_timestamp::Config for Runtime {
    /// A timestamp: milliseconds since the unix epoch.
    type Moment = Moment;
    type OnTimestampSet = Aura;
    type MinimumPeriod = MinimumPeriod;
    type WeightInfo = ();
}

parameter_types! {
	pub const ExistentialDeposit: u128 = 1 * CENTS;
	pub const MaxLocks: u32 = 50;
}

impl pallet_balances::Config for Runtime {
    /// The type for recording an account's balance.
    type Balance = Balance;
    type DustRemoval = ();
    /// The ubiquitous event type.
    type Event = Event;
    type ExistentialDeposit = ExistentialDeposit;
    type AccountStore = System;
    type WeightInfo = ();
    type MaxLocks = MaxLocks;
}

parameter_types! {
	pub const TransactionByteFee: Balance = 1 * MILLICENTS;
}

impl pallet_transaction_payment::Config for Runtime {
    type OnChargeTransaction = CurrencyAdapter<Balances, DealWithFees>;
    type TransactionByteFee = TransactionByteFee;
    type WeightToFee = IdentityFee<Balance>;
    type FeeMultiplierUpdate = ();
}

impl pallet_sudo::Config for Runtime {
    type Event = Event;
    type Call = Call;
}

parameter_types! {
	pub MaximumSchedulerWeight: Weight = Perbill::from_percent(80) * RuntimeBlockWeights::get().max_block;
	pub const MaxScheduledPerBlock: u32 = 50;
}

impl pallet_scheduler::Config for Runtime {
    type Event = Event;
    type Origin = Origin;
    type PalletsOrigin = OriginCaller;
    type Call = Call;
    type MaximumWeight = MaximumSchedulerWeight;
    type ScheduleOrigin = EnsureRoot<AccountId>;
    type MaxScheduledPerBlock = MaxScheduledPerBlock;
    type WeightInfo = ();
}

impl pallet_utility::Config for Runtime {
    type Event = Event;
    type Call = Call;
    type WeightInfo = ();
}

// Subsocial custom pallets go below:
// ------------------------------------------------------------------------------------------------

parameter_types! {
  pub const MinHandleLen: u32 = 5;
  pub const MaxHandleLen: u32 = 50;
}

impl pallet_utils::Config for Runtime {
	type Event = Event;
	type Currency = Balances;
	type MinHandleLen = MinHandleLen;
	type MaxHandleLen = MaxHandleLen;
}

use pallet_permissions::default_permissions::DefaultSpacePermissions;

impl pallet_permissions::Config for Runtime {
	type DefaultSpacePermissions = DefaultSpacePermissions;
}

parameter_types! {
  pub const MaxCommentDepth: u32 = 10;
}

impl pallet_posts::Config for Runtime {
	type Event = Event;
	type MaxCommentDepth = MaxCommentDepth;
	type PostScores = Scores;
	type AfterPostUpdated = PostHistory;
	type IsPostBlocked = ()/*Moderation*/;
}

parameter_types! {}

impl pallet_post_history::Config for Runtime {}

parameter_types! {}

impl pallet_profile_follows::Config for Runtime {
	type Event = Event;
	type BeforeAccountFollowed = Scores;
	type BeforeAccountUnfollowed = Scores;
}

parameter_types! {}

impl pallet_profiles::Config for Runtime {
	type Event = Event;
	type AfterProfileUpdated = ProfileHistory;
}

parameter_types! {}

impl pallet_profile_history::Config for Runtime {}

parameter_types! {}

impl pallet_reactions::Config for Runtime {
	type Event = Event;
	type PostReactionScores = Scores;
}

parameter_types! {
  pub const MaxUsersToProcessPerDeleteRole: u16 = 40;
}

impl pallet_roles::Config for Runtime {
	type Event = Event;
	type MaxUsersToProcessPerDeleteRole = MaxUsersToProcessPerDeleteRole;
	type Spaces = Spaces;
	type SpaceFollows = SpaceFollows;
	type IsAccountBlocked = ()/*Moderation*/;
	type IsContentBlocked = ()/*Moderation*/;
}

parameter_types! {
  pub const FollowSpaceActionWeight: i16 = 7;
  pub const FollowAccountActionWeight: i16 = 3;

  pub const SharePostActionWeight: i16 = 7;
  pub const UpvotePostActionWeight: i16 = 5;
  pub const DownvotePostActionWeight: i16 = -3;

  pub const CreateCommentActionWeight: i16 = 5;
  pub const ShareCommentActionWeight: i16 = 5;
  pub const UpvoteCommentActionWeight: i16 = 4;
  pub const DownvoteCommentActionWeight: i16 = -2;
}

impl pallet_scores::Config for Runtime {
	type Event = Event;

	type FollowSpaceActionWeight = FollowSpaceActionWeight;
	type FollowAccountActionWeight = FollowAccountActionWeight;

	type SharePostActionWeight = SharePostActionWeight;
	type UpvotePostActionWeight = UpvotePostActionWeight;
	type DownvotePostActionWeight = DownvotePostActionWeight;

	type CreateCommentActionWeight = CreateCommentActionWeight;
	type ShareCommentActionWeight = ShareCommentActionWeight;
	type UpvoteCommentActionWeight = UpvoteCommentActionWeight;
	type DownvoteCommentActionWeight = DownvoteCommentActionWeight;
}

parameter_types! {}

impl pallet_space_follows::Config for Runtime {
	type Event = Event;
	type BeforeSpaceFollowed = Scores;
	type BeforeSpaceUnfollowed = Scores;
}

parameter_types! {}

impl pallet_space_ownership::Config for Runtime {
	type Event = Event;
}

parameter_types! {
	pub HandleDeposit: Balance = 50 * CENTS;
}

impl pallet_spaces::Config for Runtime {
	type Event = Event;
	type Currency = Balances;
	type Roles = Roles;
	type SpaceFollows = SpaceFollows;
	type BeforeSpaceCreated = SpaceFollows;
	type AfterSpaceUpdated = SpaceHistory;
	type IsAccountBlocked = ()/*Moderation*/;
	type IsContentBlocked = ()/*Moderation*/;
	type HandleDeposit = HandleDeposit;
}

parameter_types! {}

impl pallet_space_history::Config for Runtime {}

pub struct BaseFilter;
impl Filter<Call> for BaseFilter {
    fn filter(c: &Call) -> bool {
        let is_set_balance = matches!(c, Call::Balances(pallet_balances::Call::set_balance(..)));
        let is_force_transfer = matches!(c, Call::Balances(pallet_balances::Call::force_transfer(..)));
        match *c {
            Call::Balances(..) => is_set_balance || is_force_transfer,
            _ => true,
        }
    }
}

/*
parameter_types! {
	pub const MaxSessionKeysPerAccount: u16 = 10;
	pub const BaseSessionKeyBond: Balance = 1 * DOLLARS;
}

pub struct SessionKeysProxyFilter;
impl Default for SessionKeysProxyFilter { fn default() -> Self { Self } }
impl Filter<Call> for SessionKeysProxyFilter {
	fn filter(c: &Call) -> bool {
		match *c {
			Call::SpaceFollows(..) => true,
			Call::ProfileFollows(..) => true,
			Call::Posts(..) => true,
			Call::Reactions(..) => true,
			_ => false,
		}
	}
}

impl pallet_session_keys::Config for Runtime {
	type Event = Event;
	type Call = Call;
	type MaxSessionKeysPerAccount = MaxSessionKeysPerAccount;
	type BaseFilter = SessionKeysProxyFilter;
	type BaseSessionKeyBond = BaseSessionKeyBond;
}

impl pallet_donations::Config for Runtime {
	type Event = Event;
}

parameter_types! {
	pub const DefaultAutoblockThreshold: u16 = 20;
}

impl pallet_moderation::Config for Runtime {
	type Event = Event;
	type DefaultAutoblockThreshold = DefaultAutoblockThreshold;
}

parameter_types! {
	pub const DailyPeriodInBlocks: BlockNumber = DAYS;
	pub const WeeklyPeriodInBlocks: BlockNumber = DAYS * 7;
	pub const MonthlyPeriodInBlocks: BlockNumber = DAYS * 30;
	pub const QuarterlyPeriodInBlocks: BlockNumber = DAYS * 30 * 3;
	pub const YearlyPeriodInBlocks: BlockNumber = DAYS * 365;
}

impl pallet_subscriptions::Config for Runtime {
	type Event = Event;
	type Subscription = Call;
	type Scheduler = Scheduler;
	type DailyPeriodInBlocks = DailyPeriodInBlocks;
	type WeeklyPeriodInBlocks = WeeklyPeriodInBlocks;
	type MonthlyPeriodInBlocks = MonthlyPeriodInBlocks;
	type QuarterlyPeriodInBlocks = QuarterlyPeriodInBlocks;
	type YearlyPeriodInBlocks = YearlyPeriodInBlocks;
}
*/

impl pallet_faucets::Config for Runtime {
	type Event = Event;
	type Currency = Balances;
}

construct_runtime!(
	pub enum Runtime where
		Block = Block,
		NodeBlock = opaque::Block,
		UncheckedExtrinsic = UncheckedExtrinsic
	{
		System: frame_system::{Module, Call, Config, Storage, Event<T>},
		RandomnessCollectiveFlip: pallet_randomness_collective_flip::{Module, Call, Storage},
		Timestamp: pallet_timestamp::{Module, Call, Storage, Inherent},
		Aura: pallet_aura::{Module, Config<T>},
		Grandpa: pallet_grandpa::{Module, Call, Storage, Config, Event},
		Balances: pallet_balances::{Module, Call, Storage, Config<T>, Event<T>},
		TransactionPayment: pallet_transaction_payment::{Module, Storage},
		Sudo: pallet_sudo::{Module, Call, Config<T>, Storage, Event<T>},
		Scheduler: pallet_scheduler::{Module, Call, Storage, Event<T>},
		Utility: pallet_utility::{Module, Call, Event},

		// Subsocial custom pallets:

		Permissions: pallet_permissions::{Module, Call},
		Posts: pallet_posts::{Module, Call, Storage, Event<T>},
		PostHistory: pallet_post_history::{Module, Storage},
		ProfileFollows: pallet_profile_follows::{Module, Call, Storage, Event<T>},
		Profiles: pallet_profiles::{Module, Call, Storage, Event<T>},
		ProfileHistory: pallet_profile_history::{Module, Storage},
		Reactions: pallet_reactions::{Module, Call, Storage, Event<T>},
		Roles: pallet_roles::{Module, Call, Storage, Event<T>},
		Scores: pallet_scores::{Module, Call, Storage, Event<T>},
		SpaceFollows: pallet_space_follows::{Module, Call, Storage, Event<T>},
		SpaceHistory: pallet_space_history::{Module, Storage},
		SpaceOwnership: pallet_space_ownership::{Module, Call, Storage, Event<T>},
		Spaces: pallet_spaces::{Module, Call, Storage, Event<T>, Config<T>},
		Utils: pallet_utils::{Module, Storage, Event<T>, Config<T>},

		// New experimental pallets. Not recommended to use in production yet.

		Faucets: pallet_faucets::{Module, Call, Storage, Event<T>},
		// SessionKeys: pallet_session_keys::{Module, Call, Storage, Event<T>},
		// Moderation: pallet_moderation::{Module, Call, Storage, Event<T>},
		// Donations: pallet_donations::{Module, Call, Storage, Event<T>},
		// Subscriptions: pallet_subscriptions::{Module, Call, Storage, Event<T>},
	}
);

/// The address format for describing accounts.
pub type Address = sp_runtime::MultiAddress<AccountId, ()>;
/// Block header type as expected by this runtime.
pub type Header = generic::Header<BlockNumber, BlakeTwo256>;
/// Block type as expected by this runtime.
pub type Block = generic::Block<Header, UncheckedExtrinsic>;
/// A Block signed with a Justification
pub type SignedBlock = generic::SignedBlock<Block>;
/// BlockId type as expected by this runtime.
pub type BlockId = generic::BlockId<Block>;
/// The SignedExtension to the basic transaction logic.
pub type SignedExtra = (
    frame_system::CheckSpecVersion<Runtime>,
    frame_system::CheckTxVersion<Runtime>,
    frame_system::CheckGenesis<Runtime>,
    frame_system::CheckEra<Runtime>,
    frame_system::CheckNonce<Runtime>,
    frame_system::CheckWeight<Runtime>,
    pallet_transaction_payment::ChargeTransactionPayment<Runtime>
);
/// Unchecked extrinsic type as expected by this runtime.
pub type UncheckedExtrinsic = generic::UncheckedExtrinsic<Address, Call, Signature, SignedExtra>;
/// Extrinsic type that has already been checked.
pub type CheckedExtrinsic = generic::CheckedExtrinsic<AccountId, Call, SignedExtra>;
/// Executive: handles dispatch to the various modules.
pub type Executive = frame_executive::Executive<
    Runtime,
    Block,
    frame_system::ChainContext<Runtime>,
    Runtime,
    AllModules,
>;

impl_runtime_apis! {
	impl sp_api::Core<Block> for Runtime {
		fn version() -> RuntimeVersion {
			VERSION
		}

		fn execute_block(block: Block) {
			Executive::execute_block(block)
		}

		fn initialize_block(header: &<Block as BlockT>::Header) {
			Executive::initialize_block(header)
		}
	}

	impl sp_api::Metadata<Block> for Runtime {
		fn metadata() -> OpaqueMetadata {
			Runtime::metadata().into()
		}
	}

	impl sp_block_builder::BlockBuilder<Block> for Runtime {
		fn apply_extrinsic(extrinsic: <Block as BlockT>::Extrinsic) -> ApplyExtrinsicResult {
			Executive::apply_extrinsic(extrinsic)
		}

		fn finalize_block() -> <Block as BlockT>::Header {
			Executive::finalize_block()
		}

		fn inherent_extrinsics(data: sp_inherents::InherentData) ->
			Vec<<Block as BlockT>::Extrinsic> {
			data.create_extrinsics()
		}

		fn check_inherents(
			block: Block,
			data: sp_inherents::InherentData,
		) -> sp_inherents::CheckInherentsResult {
			data.check_extrinsics(&block)
		}

		fn random_seed() -> <Block as BlockT>::Hash {
			RandomnessCollectiveFlip::random_seed()
		}
	}

	impl sp_transaction_pool::runtime_api::TaggedTransactionQueue<Block> for Runtime {
		fn validate_transaction(
			source: TransactionSource,
			tx: <Block as BlockT>::Extrinsic,
		) -> TransactionValidity {
			Executive::validate_transaction(source, tx)
		}
	}

	impl sp_offchain::OffchainWorkerApi<Block> for Runtime {
		fn offchain_worker(header: &<Block as BlockT>::Header) {
			Executive::offchain_worker(header)
		}
	}

	impl sp_consensus_aura::AuraApi<Block, AuraId> for Runtime {
		fn slot_duration() -> u64 {
			Aura::slot_duration()
		}

		fn authorities() -> Vec<AuraId> {
			Aura::authorities()
		}
	}

	impl sp_session::SessionKeys<Block> for Runtime {
		fn generate_session_keys(seed: Option<Vec<u8>>) -> Vec<u8> {
			opaque::SessionKeys::generate(seed)
		}

		fn decode_session_keys(
			encoded: Vec<u8>,
		) -> Option<Vec<(Vec<u8>, KeyTypeId)>> {
			opaque::SessionKeys::decode_into_raw_public_keys(&encoded)
		}
	}

	impl fg_primitives::GrandpaApi<Block> for Runtime {
		fn grandpa_authorities() -> GrandpaAuthorityList {
			Grandpa::grandpa_authorities()
		}

		fn submit_report_equivocation_unsigned_extrinsic(
			_equivocation_proof: fg_primitives::EquivocationProof<
				<Block as BlockT>::Hash,
				NumberFor<Block>,
			>,
			_key_owner_proof: fg_primitives::OpaqueKeyOwnershipProof,
		) -> Option<()> {
			None
		}

		fn generate_key_ownership_proof(
			_set_id: fg_primitives::SetId,
			_authority_id: GrandpaId,
		) -> Option<fg_primitives::OpaqueKeyOwnershipProof> {
			// NOTE: this is the only implementation possible since we've
			// defined our key owner proof type as a bottom type (i.e. a type
			// with no values).
			None
		}
	}

	impl frame_system_rpc_runtime_api::AccountNonceApi<Block, AccountId, Index> for Runtime {
		fn account_nonce(account: AccountId) -> Index {
			System::account_nonce(account)
		}
	}

	impl pallet_transaction_payment_rpc_runtime_api::TransactionPaymentApi<Block, Balance>
		for Runtime {
		fn query_info(
			uxt: <Block as BlockT>::Extrinsic,
			len: u32,
		) -> pallet_transaction_payment_rpc_runtime_api::RuntimeDispatchInfo<Balance> {
			TransactionPayment::query_info(uxt, len)
		}
		fn query_fee_details(
			uxt: <Block as BlockT>::Extrinsic,
			len: u32,
		) -> pallet_transaction_payment::FeeDetails<Balance> {
			TransactionPayment::query_fee_details(uxt, len)
		}
	}

	#[cfg(feature = "runtime-benchmarks")]
	impl frame_benchmarking::Benchmark<Block> for Runtime {
		fn dispatch_benchmark(
			config: frame_benchmarking::BenchmarkConfig
		) -> Result<Vec<frame_benchmarking::BenchmarkBatch>, sp_runtime::RuntimeString> {
			use frame_benchmarking::{Benchmarking, BenchmarkBatch, add_benchmark, TrackedStorageKey};

			use frame_system_benchmarking::Module as SystemBench;
			impl frame_system_benchmarking::Config for Runtime {}

			let whitelist: Vec<TrackedStorageKey> = vec![
				// Block Number
				hex_literal::hex!("26aa394eea5630e07c48ae0c9558cef702a5c1b19ab7a04f536c519aca4983ac")
					.to_vec().into(),
				// Total Issuance
				hex_literal::hex!("c2261276cc9d1f8598ea4b6a74b15c2f57c875e4cff74148e4628f264b974c80")
					.to_vec().into(),
				// Execution Phase
				hex_literal::hex!("26aa394eea5630e07c48ae0c9558cef7ff553b5a9862a516939d82b3d3d8661a")
					.to_vec().into(),
				// Event Count
				hex_literal::hex!("26aa394eea5630e07c48ae0c9558cef70a98fdbe9ce6c55837576c60c7af3850")
					.to_vec().into(),
				// System Events
				hex_literal::hex!("26aa394eea5630e07c48ae0c9558cef780d41e5e16056765bc8461851072c9d7")
					.to_vec().into(),
			];

			let mut batches = Vec::<BenchmarkBatch>::new();
			let params = (&config, &whitelist);

			add_benchmark!(params, batches, frame_system, SystemBench::<Runtime>);
			add_benchmark!(params, batches, pallet_balances, Balances);
			add_benchmark!(params, batches, pallet_timestamp, Timestamp);

			if batches.is_empty() { return Err("Benchmark not found for this pallet.".into()) }
			Ok(batches)
		}
	}
}<|MERGE_RESOLUTION|>--- conflicted
+++ resolved
@@ -77,15 +77,6 @@
 
 /// This runtime version.
 pub const VERSION: RuntimeVersion = RuntimeVersion {
-<<<<<<< HEAD
-    spec_name: create_runtime_str!("subsocial"),
-    impl_name: create_runtime_str!("dappforce-subsocial"),
-    authoring_version: 0,
-    spec_version: 9,
-    impl_version: 0,
-    apis: RUNTIME_API_VERSIONS,
-    transaction_version: 2,
-=======
 	spec_name: create_runtime_str!("subsocial"),
 	impl_name: create_runtime_str!("dappforce-subsocial"),
 	authoring_version: 0,
@@ -93,7 +84,6 @@
 	impl_version: 0,
 	apis: RUNTIME_API_VERSIONS,
 	transaction_version: 2,
->>>>>>> f0269b63
 };
 
 /// The version information used to identify this runtime when compiled natively.
