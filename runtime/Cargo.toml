--- conflicted
+++ resolved
@@ -1,10 +1,6 @@
 [package]
 name = 'subsocial-runtime'
-<<<<<<< HEAD
 version = '0.7.0'
-=======
-version = '0.6.1'
->>>>>>> 7128e347
 authors = ['DappForce <dappforce@pm.me>']
 edition = '2018'
 license = 'GPL-3.0-only'
@@ -58,9 +54,6 @@
 #pallet-subscriptions = { default-features = false, path = '../pallets/subscriptions' }
 pallet-utils = { default-features = false, path = '../pallets/utils' }
 
-<<<<<<< HEAD
-subsocial-primitives = { default-features = false, path = '../primitives' }
-=======
 # Custom Runtime APIs
 posts-runtime-api = { default-features = false, path = '../pallets/posts/rpc/runtime-api' }
 profile-follows-runtime-api = { default-features = false, path = '../pallets/profile-follows/rpc/runtime-api' }
@@ -69,7 +62,8 @@
 roles-runtime-api = { default-features = false, path = '../pallets/roles/rpc/runtime-api' }
 space-follows-runtime-api = { default-features = false, path = '../pallets/space-follows/rpc/runtime-api' }
 spaces-runtime-api = { default-features = false, path = '../pallets/spaces/rpc/runtime-api' }
->>>>>>> 7128e347
+
+subsocial-primitives = { default-features = false, path = '../primitives' }
 
 # Substrate dependencies
 frame-benchmarking = { default-features = false, optional = true, version = '3.0.0' }
