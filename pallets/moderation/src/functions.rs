--- conflicted
+++ resolved
@@ -111,15 +111,8 @@
 }
 
 // TODO: maybe simplify using one common trait?
-<<<<<<< HEAD
-impl<T: Config> IsAccountBlocked for Module<T> {
-    type AccountId = T::AccountId;
-
-    fn is_account_blocked(account: Self::AccountId, scope: SpaceId) -> bool {
-=======
-impl<T: Trait> IsAccountBlocked<T::AccountId> for Module<T> {
+impl<T: Config> IsAccountBlocked<T::AccountId> for Module<T> {
     fn is_blocked_account(account: T::AccountId, scope: SpaceId) -> bool {
->>>>>>> 8b40f5c1
         let entity = EntityId::Account(account);
 
         Self::status_by_entity_in_space(entity, scope) == Some(EntityStatus::Blocked)
@@ -132,31 +125,21 @@
     }
 }
 
-<<<<<<< HEAD
 impl<T: Config> IsSpaceBlocked for Module<T> {
-    fn is_space_blocked(space_id: SpaceId, scope: SpaceId) -> bool {
-=======
-impl<T: Trait> IsSpaceBlocked for Module<T> {
     fn is_blocked_space(space_id: SpaceId, scope: SpaceId) -> bool {
->>>>>>> 8b40f5c1
         let entity = EntityId::Space(space_id);
 
         Self::status_by_entity_in_space(entity, scope) == Some(EntityStatus::Blocked)
     }
 
-<<<<<<< HEAD
-impl<T: Config> IsPostBlocked for Module<T> {
-    type PostId = PostId;
-=======
     fn is_allowed_space(space_id: SpaceId, scope: SpaceId) -> bool {
         let entity = EntityId::Space(space_id);
 
         Self::status_by_entity_in_space(entity, scope) != Some(EntityStatus::Blocked)
     }
 }
->>>>>>> 8b40f5c1
 
-impl<T: Trait> IsPostBlocked<PostId> for Module<T> {
+impl<T: Config> IsPostBlocked<PostId> for Module<T> {
     fn is_blocked_post(post_id: PostId, scope: SpaceId) -> bool {
         let entity = EntityId::Post(post_id);
 
@@ -170,14 +153,8 @@
     }
 }
 
-<<<<<<< HEAD
 impl<T: Config> IsContentBlocked for Module<T> {
-
-    fn is_content_blocked(content: Content, scope: SpaceId) -> bool {
-=======
-impl<T: Trait> IsContentBlocked for Module<T> {
     fn is_blocked_content(content: Content, scope: SpaceId) -> bool {
->>>>>>> 8b40f5c1
         let entity = EntityId::Content(content);
 
         Self::status_by_entity_in_space(entity, scope) == Some(EntityStatus::Blocked)
