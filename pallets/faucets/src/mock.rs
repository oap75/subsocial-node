// Creating mock runtime here
use crate::{Module, Trait, Faucet, FaucetUpdate};

use sp_core::H256;
use sp_io::TestExternalities;
use sp_runtime::{
    traits::{BlakeTwo256, IdentityLookup}, testing::Header, RuntimeDebug, Perbill, Storage
};

use frame_support::{
    impl_outer_origin, impl_outer_dispatch, parameter_types,
    assert_ok,
    weights::Weight,
    dispatch::DispatchResult,
};
use frame_system as system;

impl_outer_origin! {
    pub enum Origin for Test {}
}

impl_outer_dispatch! {
    pub enum Call for Test where origin: Origin {
        frame_system::System,
        pallet_balances::Balances,
    }
}

#[derive(Clone, Eq, PartialEq, RuntimeDebug)]
pub struct Test;

parameter_types! {
    pub const BlockHashCount: u64 = 250;
    pub const MaximumBlockWeight: Weight = 1024;
    pub const MaximumBlockLength: u32 = 2 * 1024;
    pub const AvailableBlockRatio: Perbill = Perbill::from_percent(75);
}

impl system::Trait for Test {
    type BaseCallFilter = ();
    type Origin = Origin;
    type Call = Call;
    type Index = u64;
    type BlockNumber = u64;
    type Hash = H256;
    type Hashing = BlakeTwo256;
    type AccountId = u64;
    type Lookup = IdentityLookup<Self::AccountId>;
    type Header = Header;
    type Event = ();
    type BlockHashCount = BlockHashCount;
    type MaximumBlockWeight = MaximumBlockWeight;
    type DbWeight = ();
    type BlockExecutionWeight = ();
    type ExtrinsicBaseWeight = ();
    type MaximumExtrinsicWeight = MaximumBlockWeight;
    type MaximumBlockLength = MaximumBlockLength;
    type AvailableBlockRatio = AvailableBlockRatio;
    type Version = ();
    type PalletInfo = ();
    type AccountData = pallet_balances::AccountData<u64>;
    type OnNewAccount = ();
    type OnKilledAccount = ();
    type SystemWeightInfo = ();
}

parameter_types! {
<<<<<<< HEAD
=======
    pub const MinimumPeriod: u64 = 5;
}

impl pallet_timestamp::Trait for Test {
    type Moment = u64;
    type OnTimestampSet = ();
    type MinimumPeriod = MinimumPeriod;
    type WeightInfo = ();
}

parameter_types! {
>>>>>>> ffa06267
    pub const ExistentialDeposit: u64 = 1;
}

impl pallet_balances::Trait for Test {
    type Balance = u64;
    type DustRemoval = ();
    type Event = ();
    type ExistentialDeposit = ExistentialDeposit;
    type AccountStore = System;
    type WeightInfo = ();
    type MaxLocks = ();
}

impl Trait for Test {
    type Event = ();
    type Currency = Balances;
}

pub(crate) type System = system::Module<Test>;
pub(crate) type Balances = pallet_balances::Module<Test>;
pub(crate) type Faucets = Module<Test>;

pub(crate) type AccountId = u64;
pub(crate) type BlockNumber = u64;
pub(crate) type Balance = u64;

pub struct ExtBuilder;

impl ExtBuilder {
    fn configure_storages(storage: &mut Storage) {
        let mut faucet_accounts = Vec::new();
        // FAUCET9 should have no balance
        for faucet in FAUCET1..=FAUCET8 {
            faucet_accounts.push(faucet);
        }

        let _ = pallet_balances::GenesisConfig::<Test> {
            balances: faucet_accounts.iter().cloned().map(|k|(k, FAUCET_INITIAL_BALANCE)).collect(),
        }.assimilate_storage(storage);
    }

    pub fn build() -> TestExternalities {
        let mut storage = system::GenesisConfig::default()
            .build_storage::<Test>()
            .unwrap();

        Self::configure_storages(&mut storage);

        let mut ext = TestExternalities::from(storage);
        ext.execute_with(|| System::set_block_number(1));

        ext
    }

    pub fn build_with_faucet() -> TestExternalities {
        let mut storage = system::GenesisConfig::default()
            .build_storage::<Test>()
            .unwrap();

        Self::configure_storages(&mut storage);

        let mut ext = TestExternalities::from(storage);
        ext.execute_with(|| {
            System::set_block_number(1);

            assert_ok!(_add_default_faucet());
        });

        ext
    }

    // TODO do we really need this func? it's much clearer to call _do_default_drip() in a few tests directly.
    pub fn build_with_one_default_drip() -> TestExternalities {
        let mut storage = system::GenesisConfig::default()
            .build_storage::<Test>()
            .unwrap();

        Self::configure_storages(&mut storage);

        let mut ext = TestExternalities::from(storage);
        ext.execute_with(|| {
            System::set_block_number(1);

            assert_ok!(_add_default_faucet());

            System::set_block_number(INITIAL_BLOCK_NUMBER);
            assert_ok!(_do_default_drip());
        });

        ext
    }
}

pub(crate) const FAUCET_INITIAL_BALANCE: Balance = 400;

pub(crate) const FAUCET1: AccountId = 1;
pub(crate) const FAUCET2: AccountId = 2;
pub(crate) const FAUCET8: AccountId = 8;
pub(crate) const FAUCET9: AccountId = 9;

pub(crate) const ACCOUNT1: AccountId = 11;

pub(crate) const INITIAL_BLOCK_NUMBER: BlockNumber = 20;

pub(crate) fn default_faucet() -> Faucet<Test> {
    Faucet {
        enabled: true,
        period: 100,
        period_limit: 50,
        drip_limit: 25,

        next_period_at: System::block_number(),
        dripped_in_current_period: 0,
    }
}

pub(crate) const fn default_faucet_update() -> FaucetUpdate<BlockNumber, Balance> {
    FaucetUpdate {
        enabled: None,
        period: Some(7_200),
        period_limit: Some(100),
        drip_limit: Some(50)
    }
}

pub(crate) fn _add_default_faucet() -> DispatchResult {
    _add_faucet(None, None, None)
}

pub(crate) fn _add_faucet(
    origin: Option<Origin>,
    faucet_account: Option<AccountId>,
    settings_opt: Option<Faucet<Test>>,
) -> DispatchResult {
    let settings = settings_opt.unwrap_or_else(default_faucet);
    Faucets::add_faucet(
        origin.unwrap_or_else(Origin::root),
        faucet_account.unwrap_or(FAUCET1),
        settings.period,
        settings.period_limit,
        settings.drip_limit
    )
}

pub(crate) fn _update_default_faucet() -> DispatchResult {
    _update_faucet(None, None, None)
}

pub(crate) fn _update_faucet_settings(settings: FaucetUpdate<BlockNumber, Balance>) -> DispatchResult {
    _update_faucet(None, None, Some(settings))
}

pub(crate) fn _update_faucet(
    origin: Option<Origin>,
    faucet_account: Option<AccountId>,
    update: Option<FaucetUpdate<BlockNumber, Balance>>
) -> DispatchResult {
    Faucets::update_faucet(
        origin.unwrap_or_else(Origin::root),
        faucet_account.unwrap_or(FAUCET1),
        update.unwrap_or_else(default_faucet_update),
    )
}

pub(crate) fn _remove_default_faucet() -> DispatchResult {
    _remove_faucets(None, None)
}

pub(crate) fn _remove_faucets(
    origin: Option<Origin>,
    faucet_accounts: Option<Vec<AccountId>>,
) -> DispatchResult {
    Faucets::remove_faucets(
        origin.unwrap_or_else(Origin::root),
        faucet_accounts.unwrap_or_else(|| vec![FAUCET1])
    )
}

pub(crate) fn _do_default_drip() -> DispatchResult {
    _drip(None, None, None)
}

pub(crate) fn _drip(
    origin: Option<Origin>,
    recipient: Option<AccountId>,
    amount: Option<Balance>
) -> DispatchResult {
    Faucets::drip(
        origin.unwrap_or_else(|| Origin::signed(FAUCET1)),
        recipient.unwrap_or(ACCOUNT1),
        amount.unwrap_or(default_faucet().drip_limit)
    )
}<|MERGE_RESOLUTION|>--- conflicted
+++ resolved
@@ -65,8 +65,6 @@
 }
 
 parameter_types! {
-<<<<<<< HEAD
-=======
     pub const MinimumPeriod: u64 = 5;
 }
 
@@ -78,7 +76,6 @@
 }
 
 parameter_types! {
->>>>>>> ffa06267
     pub const ExistentialDeposit: u64 = 1;
 }
 
