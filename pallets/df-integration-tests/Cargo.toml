[package]
name = 'df-integration-tests'
version = '0.6.0'
authors = ['DappForce <dappforce@pm.me>']
edition = '2018'
license = 'GPL-3.0-only'
homepage = 'https://subsocial.network'
repository = 'https://github.com/dappforce/dappforce-subsocial-node'
description = 'Integration tests'
keywords = ['blockchain', 'cryptocurrency', 'social-network', 'news-feed', 'marketplace']
categories = ['cryptography::cryptocurrencies']

[features]
default = ['std']
std = [
    'codec/std',
    'frame-support/std',
    'frame-system/std',
    'pallet-balances/std',
    'pallet-timestamp/std',
    'sp-runtime/std',
    'sp-std/std',
    'sp-io/std',
]

<<<<<<< HEAD
[dependencies]
frame-support = { default-features = false, version = '3.0.0' }
frame-system = { default-features = false, version = '3.0.0' }
pallet-balances = { default-features = false, version = '3.0.0' }
pallet-timestamp = { default-features = false, version = '3.0.0' }
sp-io = { default-features = false, version = '3.0.0' }
sp-runtime = { default-features = false, version = '3.0.0' }
sp-std = { default-features = false, version = '3.0.0' }

[dev-dependencies]
pallet-moderation = { default-features = false, path = '../moderation' }
pallet-permissions = { default-features = false, path = '../permissions' }
pallet-post-history = { default-features = false, path = '../post-history' }
pallet-posts = { default-features = false, path = '../posts' }
pallet-profile-follows = { default-features = false, path = '../profile-follows' }
pallet-profile-history = { default-features = false, path = '../profile-history' }
pallet-profiles = { default-features = false, path = '../profiles' }
pallet-reactions = { default-features = false, path = '../reactions' }
pallet-roles = { default-features = false, path = '../roles' }
pallet-scores = { default-features = false, path = '../scores' }
=======
[dependencies.codec]
default-features = false
features = ['derive']
package = 'parity-scale-codec'
version = '1.3.4'

[dependencies]
# Substrate dependencies
frame-support = { default-features = false, version = '2.0.1' }
frame-system = { default-features = false, version = '2.0.1' }

pallet-balances = { default-features = false, version = '2.0.1' }
pallet-timestamp = { default-features = false, version = '2.0.1' }

sp-runtime = { default-features = false, version = '2.0.1' }
sp-std = { default-features = false, version = '2.0.1' }
sp-io = { default-features = false, version = '2.0.1' }

[dev-dependencies]
# Local dependencies
pallet-moderation = { default-features = false, path = '../moderation' }
pallet-permissions = { default-features = false, path = '../permissions' }

pallet-post-history = { default-features = false, path = '../post-history' }
pallet-posts = { default-features = false, path = '../posts' }

pallet-profile-follows = { default-features = false, path = '../profile-follows' }
pallet-profile-history = { default-features = false, path = '../profile-history' }
pallet-profiles = { default-features = false, path = '../profiles' }

pallet-reactions = { default-features = false, path = '../reactions' }
pallet-roles = { default-features = false, path = '../roles' }
pallet-scores = { default-features = false, path = '../scores' }

>>>>>>> 2091f74a
pallet-space-follows = { default-features = false, path = '../space-follows' }
pallet-space-history = { default-features = false, path = '../space-history' }
pallet-space-ownership = { default-features = false, path = '../space-ownership' }
pallet-spaces = { default-features = false, path = '../spaces' }
<<<<<<< HEAD
pallet-utils = { default-features = false, path = '../utils' }

sp-core = { default-features = false, version = '3.0.0' }
pallet-balances = { default-features = false, version = '3.0.0' }
=======

pallet-utils = { default-features = false, path = '../utils' }

# Substrate dependencies
sp-core = { default-features = false, version = '2.0.1' }
>>>>>>> 2091f74a
<|MERGE_RESOLUTION|>--- conflicted
+++ resolved
@@ -23,7 +23,12 @@
     'sp-io/std',
 ]
 
-<<<<<<< HEAD
+[dependencies.codec]
+default-features = false
+features = ['derive']
+package = 'parity-scale-codec'
+version = '2.0.0'
+
 [dependencies]
 frame-support = { default-features = false, version = '3.0.0' }
 frame-system = { default-features = false, version = '3.0.0' }
@@ -44,55 +49,11 @@
 pallet-reactions = { default-features = false, path = '../reactions' }
 pallet-roles = { default-features = false, path = '../roles' }
 pallet-scores = { default-features = false, path = '../scores' }
-=======
-[dependencies.codec]
-default-features = false
-features = ['derive']
-package = 'parity-scale-codec'
-version = '1.3.4'
-
-[dependencies]
-# Substrate dependencies
-frame-support = { default-features = false, version = '2.0.1' }
-frame-system = { default-features = false, version = '2.0.1' }
-
-pallet-balances = { default-features = false, version = '2.0.1' }
-pallet-timestamp = { default-features = false, version = '2.0.1' }
-
-sp-runtime = { default-features = false, version = '2.0.1' }
-sp-std = { default-features = false, version = '2.0.1' }
-sp-io = { default-features = false, version = '2.0.1' }
-
-[dev-dependencies]
-# Local dependencies
-pallet-moderation = { default-features = false, path = '../moderation' }
-pallet-permissions = { default-features = false, path = '../permissions' }
-
-pallet-post-history = { default-features = false, path = '../post-history' }
-pallet-posts = { default-features = false, path = '../posts' }
-
-pallet-profile-follows = { default-features = false, path = '../profile-follows' }
-pallet-profile-history = { default-features = false, path = '../profile-history' }
-pallet-profiles = { default-features = false, path = '../profiles' }
-
-pallet-reactions = { default-features = false, path = '../reactions' }
-pallet-roles = { default-features = false, path = '../roles' }
-pallet-scores = { default-features = false, path = '../scores' }
-
->>>>>>> 2091f74a
 pallet-space-follows = { default-features = false, path = '../space-follows' }
 pallet-space-history = { default-features = false, path = '../space-history' }
 pallet-space-ownership = { default-features = false, path = '../space-ownership' }
 pallet-spaces = { default-features = false, path = '../spaces' }
-<<<<<<< HEAD
 pallet-utils = { default-features = false, path = '../utils' }
 
 sp-core = { default-features = false, version = '3.0.0' }
-pallet-balances = { default-features = false, version = '3.0.0' }
-=======
-
-pallet-utils = { default-features = false, path = '../utils' }
-
-# Substrate dependencies
-sp-core = { default-features = false, version = '2.0.1' }
->>>>>>> 2091f74a
+pallet-balances = { default-features = false, version = '3.0.0' }