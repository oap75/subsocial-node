#![cfg_attr(not(feature = "std"), no_std)]

use codec::{Decode, Encode};
use frame_support::{
    decl_error, decl_event, decl_module, decl_storage, ensure,
    dispatch::{DispatchError, DispatchResult},
    traits::{Get, Currency, ReservableCurrency},
};
use sp_runtime::RuntimeDebug;
use sp_std::prelude::*;
use frame_system::{self as system, ensure_signed};

use df_traits::{
    SpaceForRoles, SpaceForRolesProvider, PermissionChecker, SpaceFollowsProvider,
    moderation::{IsAccountBlocked, IsContentBlocked},
};
use pallet_permissions::{SpacePermission, SpacePermissions, SpacePermissionsContext};
use pallet_utils::{Module as Utils, Error as UtilsError, SpaceId, WhoAndWhen, Content};

#[derive(Encode, Decode, Clone, Eq, PartialEq, RuntimeDebug)]
pub struct Space<T: Trait> {
    pub id: SpaceId,
    pub created: WhoAndWhen<T>,
    pub updated: Option<WhoAndWhen<T>>,

    pub owner: T::AccountId,

    // Can be updated by the owner:
    pub parent_id: Option<SpaceId>,
    pub handle: Option<Vec<u8>>,
    pub content: Content,
    pub hidden: bool,

    pub posts_count: u32,
    pub hidden_posts_count: u32,
    pub followers_count: u32,

    pub score: i32,

    /// Allows to override the default permissions for this space.
    pub permissions: Option<SpacePermissions>,
}

#[derive(Encode, Decode, Clone, Eq, PartialEq, RuntimeDebug)]
#[allow(clippy::option_option)]
pub struct SpaceUpdate {
    pub parent_id: Option<Option<SpaceId>>,
    pub handle: Option<Option<Vec<u8>>>,
    pub content: Option<Content>,
    pub hidden: Option<bool>,
    pub permissions: Option<Option<SpacePermissions>>,
}

type BalanceOf<T> =
  <<T as Trait>::Currency as Currency<<T as system::Trait>::AccountId>>::Balance;

/// The pallet's configuration trait.
pub trait Trait: system::Trait
    + pallet_utils::Trait
    + pallet_permissions::Trait
{
    /// The overarching event type.
    type Event: From<Event<Self>> + Into<<Self as system::Trait>::Event>;

    type Currency: ReservableCurrency<Self::AccountId>;

    type Roles: PermissionChecker<AccountId=Self::AccountId>;

    type SpaceFollows: SpaceFollowsProvider<AccountId=Self::AccountId>;

    type BeforeSpaceCreated: BeforeSpaceCreated<Self>;

    type AfterSpaceUpdated: AfterSpaceUpdated<Self>;

    type IsAccountBlocked: IsAccountBlocked<AccountId=Self::AccountId>;

    type IsContentBlocked: IsContentBlocked;

    type SpaceCreationFee: Get<BalanceOf<Self>>;
}

decl_error! {
  pub enum Error for Module<T: Trait> {
    /// Space was not found by id.
    SpaceNotFound,
    /// Space handle is not unique.
    SpaceHandleIsNotUnique,
    /// Nothing to update in space.
    NoUpdatesForSpace,
    /// Only space owner can manage their space.
    NotASpaceOwner,
    /// User has no permission to update this space.
    NoPermissionToUpdateSpace,
    /// User has no permission to create subspaces in this space
    NoPermissionToCreateSubspaces,
    /// Space is at root level, no parent_id specified
    SpaceIsAtRoot,
  }
}

// This pallet's storage items.
decl_storage! {
    trait Store for Module<T: Trait> as SpacesModule {

        pub NextSpaceId get(fn next_space_id): SpaceId = 1001;

        pub SpaceById get(fn space_by_id) build(|config: &GenesisConfig<T>| {
          let mut spaces: Vec<(SpaceId, Space<T>)> = Vec::new();
          let endowed_account = config.endowed_account.clone();
          for id in 1..=1000 {
            spaces.push((id, Space::<T>::new(id, None, endowed_account.clone(), Content::None, None)));
          }
          spaces
        }):
            map hasher(twox_64_concat) SpaceId => Option<Space<T>>;

        pub SpaceIdByHandle get(fn space_id_by_handle):
            map hasher(blake2_128_concat) Vec<u8> => Option<SpaceId>;

        pub SpaceIdsByOwner get(fn space_ids_by_owner):
            map hasher(twox_64_concat) T::AccountId => Vec<SpaceId>;
    }
    add_extra_genesis {
      config(endowed_account): T::AccountId;
    }
}

decl_event!(
    pub enum Event<T> where
        <T as system::Trait>::AccountId,
    {
        SpaceCreated(AccountId, SpaceId),
        SpaceUpdated(AccountId, SpaceId),
        SpaceDeleted(AccountId, SpaceId),
    }
);

// The pallet's dispatchable functions.
decl_module! {
  pub struct Module<T: Trait> for enum Call where origin: T::Origin {

    const SpaceCreationFee: BalanceOf<T> = T::SpaceCreationFee::get();

    // Initializing errors
    type Error = Error<T>;

    // Initializing events
    fn deposit_event() = default;

    #[weight = 500_000 + T::DbWeight::get().reads_writes(4, 4)]
    pub fn create_space(
      origin,
      parent_id_opt: Option<SpaceId>,
      handle_opt: Option<Vec<u8>>,
      content: Content
    ) -> DispatchResult {
      let owner = ensure_signed(origin)?;

      Utils::<T>::is_valid_content(content.clone())?;

      // TODO: add tests for this case
      if let Some(parent_id) = parent_id_opt {
        let parent_space = Self::require_space(parent_id)?;

        ensure!(!T::IsAccountBlocked::is_account_blocked(owner.clone(), parent_id), UtilsError::<T>::AccountIsBlocked);
        ensure!(!T::IsContentBlocked::is_content_blocked(content.clone(), parent_id), UtilsError::<T>::ContentIsBlocked);

        Self::ensure_account_has_space_permission(
          owner.clone(),
          &parent_space,
          SpacePermission::CreateSubspaces,
          Error::<T>::NoPermissionToCreateSubspaces.into()
        )?;
      }

      let space_id = Self::next_space_id();
      let new_space = &mut Space::new(space_id, parent_id_opt, owner.clone(), content, handle_opt.clone());

      if let Some(handle) = handle_opt {
        Self::reserve_handle(&owner, space_id, handle)?;
      }

      T::BeforeSpaceCreated::before_space_created(owner.clone(), new_space)?;

      <SpaceById<T>>::insert(space_id, new_space);
      <SpaceIdsByOwner<T>>::mutate(owner.clone(), |ids| ids.push(space_id));
      NextSpaceId::mutate(|n| { *n += 1; });

      Self::deposit_event(RawEvent::SpaceCreated(owner, space_id));
      Ok(())
    }

    #[weight = 500_000 + T::DbWeight::get().reads_writes(2, 3)]
    pub fn update_space(origin, space_id: SpaceId, update: SpaceUpdate) -> DispatchResult {
      let owner = ensure_signed(origin)?;

      let has_updates =
        update.parent_id.is_some() ||
        update.handle.is_some() ||
        update.content.is_some() ||
        update.hidden.is_some() ||
        update.permissions.is_some();

      ensure!(has_updates, Error::<T>::NoUpdatesForSpace);

      let mut space = Self::require_space(space_id)?;

      ensure!(!T::IsAccountBlocked::is_account_blocked(owner.clone(), space.id), UtilsError::<T>::AccountIsBlocked);

      Self::ensure_account_has_space_permission(
        owner.clone(),
        &space,
        SpacePermission::UpdateSpace,
        Error::<T>::NoPermissionToUpdateSpace.into()
      )?;

      let mut is_update_applied = false;
      let mut old_data = SpaceUpdate::default();

      // TODO: add tests for this case
      if let Some(parent_id_opt) = update.parent_id {
        if parent_id_opt != space.parent_id {

          if let Some(parent_id) = parent_id_opt {
            let parent_space = Self::require_space(parent_id)?;

            Self::ensure_account_has_space_permission(
              owner.clone(),
              &parent_space,
              SpacePermission::CreateSubspaces,
              Error::<T>::NoPermissionToCreateSubspaces.into()
            )?;
          }

          old_data.parent_id = Some(space.parent_id);
          space.parent_id = parent_id_opt;
          is_update_applied = true;
        }
      }

      if let Some(content) = update.content {
        if content != space.content {
          Utils::<T>::is_valid_content(content.clone())?;

          ensure!(!T::IsContentBlocked::is_content_blocked(content.clone(), space.id), UtilsError::<T>::ContentIsBlocked);
          if let Some(parent_id) = space.parent_id {
            ensure!(!T::IsContentBlocked::is_content_blocked(content.clone(), parent_id), UtilsError::<T>::ContentIsBlocked);
          }

          old_data.content = Some(space.content);
          space.content = content;
          is_update_applied = true;
        }
      }

      if let Some(hidden) = update.hidden {
        if hidden != space.hidden {
          old_data.hidden = Some(space.hidden);
          space.hidden = hidden;
          is_update_applied = true;
        }
      }

      if let Some(overrides_opt) = update.permissions {
        if space.permissions != overrides_opt {
          old_data.permissions = Some(space.permissions);

          if let Some(mut overrides) = overrides_opt.clone() {
            overrides.none = overrides.none.map(
              |mut none_permissions_set| {
                none_permissions_set.extend(T::DefaultSpacePermissions::get().none.unwrap_or_default());
                none_permissions_set
              }
            );

            space.permissions = Some(overrides);
          } else {
            space.permissions = overrides_opt;
          }

          is_update_applied = true;
        }
      }

      let is_handle_updated = Self::update_handle(&owner, space_id, update.handle.clone(), space.handle.clone())?;
      if is_handle_updated {
          old_data.handle = Some(space.handle);
          space.handle = update.handle.unwrap();
          is_update_applied = true
        }

      // Update this space only if at least one field should be updated:
      if is_update_applied {
        space.updated = Some(WhoAndWhen::<T>::new(owner.clone()));

        <SpaceById<T>>::insert(space_id, space.clone());
        T::AfterSpaceUpdated::after_space_updated(owner.clone(), &space, old_data);

        Self::deposit_event(RawEvent::SpaceUpdated(owner, space_id));
      }
      Ok(())
    }
  }
}

impl<T: Trait> Space<T> {
    pub fn new(
        id: SpaceId,
        parent_id: Option<SpaceId>,
        created_by: T::AccountId,
        content: Content,
        handle: Option<Vec<u8>>,
    ) -> Self {
        Space {
            id,
            created: WhoAndWhen::<T>::new(created_by.clone()),
            updated: None,
            owner: created_by,
            parent_id,
            handle,
            content,
            hidden: false,
            posts_count: 0,
            hidden_posts_count: 0,
            followers_count: 0,
            score: 0,
            permissions: None,
        }
    }

    pub fn is_owner(&self, account: &T::AccountId) -> bool {
        self.owner == *account
    }

    pub fn is_follower(&self, account: &T::AccountId) -> bool {
        T::SpaceFollows::is_space_follower(account.clone(), self.id)
    }

    pub fn ensure_space_owner(&self, account: T::AccountId) -> DispatchResult {
        ensure!(self.is_owner(&account), Error::<T>::NotASpaceOwner);
        Ok(())
    }

    pub fn inc_posts(&mut self) {
        self.posts_count = self.posts_count.saturating_add(1);
    }

    pub fn dec_posts(&mut self) {
        self.posts_count = self.posts_count.saturating_sub(1);
    }

    pub fn inc_hidden_posts(&mut self) {
        self.hidden_posts_count = self.hidden_posts_count.saturating_add(1);
    }

    pub fn dec_hidden_posts(&mut self) {
        self.hidden_posts_count = self.hidden_posts_count.saturating_sub(1);
    }

    pub fn inc_followers(&mut self) {
        self.followers_count = self.followers_count.saturating_add(1);
    }

    pub fn dec_followers(&mut self) {
        self.followers_count = self.followers_count.saturating_sub(1);
    }

    #[allow(clippy::comparison_chain)]
    pub fn change_score(&mut self, diff: i16) {
        if diff > 0 {
            self.score = self.score.saturating_add(diff.abs() as i32);
        } else if diff < 0 {
            self.score = self.score.saturating_sub(diff.abs() as i32);
        }
    }

    pub fn try_get_parent(&self) -> Result<SpaceId, DispatchError> {
        self.parent_id.ok_or_else(|| Error::<T>::SpaceIsAtRoot.into())
    }
}

impl Default for SpaceUpdate {
    fn default() -> Self {
        SpaceUpdate {
            parent_id: None,
            handle: None,
            content: None,
            hidden: None,
            permissions: None,
        }
    }
}

impl<T: Trait> Module<T> {

    /// Check that there is a `Space` with such `space_id` in the storage
    /// or return`SpaceNotFound` error.
    pub fn ensure_space_exists(space_id: SpaceId) -> DispatchResult {
        ensure!(<SpaceById<T>>::contains_key(space_id), Error::<T>::SpaceNotFound);
        Ok(())
    }

    /// Get `Space` by id from the storage or return `SpaceNotFound` error.
    pub fn require_space(space_id: SpaceId) -> Result<Space<T>, DispatchError> {
        Ok(Self::space_by_id(space_id).ok_or(Error::<T>::SpaceNotFound)?)
    }

    pub fn lowercase_and_validate_space_handle(handle: Vec<u8>) -> Result<Vec<u8>, DispatchError> {
        let handle_in_lowercase = Utils::<T>::lowercase_and_validate_a_handle(handle)?;

        // Check if a handle is unique across all spaces' handles:
        ensure!(Self::space_id_by_handle(handle_in_lowercase.clone()).is_none(), Error::<T>::SpaceHandleIsNotUnique);

        Ok(handle_in_lowercase)
    }

    pub fn ensure_account_has_space_permission(
        account: T::AccountId,
        space: &Space<T>,
        permission: SpacePermission,
        error: DispatchError,
    ) -> DispatchResult {
        let is_owner = space.is_owner(&account);
        let is_follower = space.is_follower(&account);

        let ctx = SpacePermissionsContext {
            space_id: space.id,
            is_space_owner: is_owner,
            is_space_follower: is_follower,
            space_perms: space.permissions.clone(),
        };

        T::Roles::ensure_account_has_space_permission(
            account,
            ctx,
            permission,
            error,
        )
    }

    pub fn try_move_space_to_root(space_id: SpaceId) -> DispatchResult {
        let mut space = Self::require_space(space_id)?;
        space.parent_id = None;

        SpaceById::<T>::insert(space_id, space);
        Ok(())
    }

<<<<<<< HEAD
    pub fn reserve_handle(
        who: &T::AccountId,
        space_id: SpaceId,
        handle: Vec<u8>
    ) -> DispatchResult {
        let handle_in_lowercase = Self::lowercase_and_validate_space_handle(handle)?;

        <T as Trait>::Currency::reserve(who, T::SpaceCreationFee::get())?;
        SpaceIdByHandle::insert(handle_in_lowercase, space_id);
        Ok(())
    }

    pub fn unreserve_handle(
        who: &T::AccountId,
        handle: Vec<u8>
    ) -> DispatchResult {
        let handle_in_lowercase = Utils::<T>::lowercase_and_validate_a_handle(handle)?;

        <T as Trait>::Currency::unreserve(who, T::SpaceCreationFee::get());
        SpaceIdByHandle::remove(handle_in_lowercase);
        Ok(())
    }

    fn update_handle(
        owner: &T::AccountId,
        space_id: SpaceId,
        update_handle: Option<Option<Vec<u8>>>,
        space_handle: Option<Vec<u8>>
    ) -> Result<bool, DispatchError> {
        let mut is_handle_updated = false;
        if let Some(handle_opt) = update_handle {
            if let Some(old_handle) = space_handle {
                if let Some(new_handle) = handle_opt {
                    if new_handle != old_handle {
                        let old_handle_in_lowercase = Utils::<T>::lowercase_and_validate_a_handle(old_handle.clone())?;
                        let handle_in_lowercase = Self::lowercase_and_validate_space_handle(new_handle)?;

                        SpaceIdByHandle::remove(old_handle_in_lowercase);
                        SpaceIdByHandle::insert(handle_in_lowercase, space_id);
                        is_handle_updated = true;
                    }
                } else {
                    Self::unreserve_handle(owner, old_handle.clone())?;
                    is_handle_updated = true;
                }
            } else {
                if let Some(handle) = handle_opt {
                    Self::reserve_handle(owner, space_id, handle.clone())?;
                    is_handle_updated = true;
                }
            }
        }
        Ok(is_handle_updated)
=======
    pub fn mutate_space_by_id<F: FnOnce(&mut Space<T>)> (
        space_id: SpaceId,
        f: F
    ) -> Result<Space<T>, DispatchError> {
        <SpaceById<T>>::mutate(space_id, |space_opt| {
            if let Some(ref mut space) = space_opt.clone() {
                f(space);
                *space_opt = Some(space.clone());

                return Ok(space.clone());
            }

            Err(Error::<T>::SpaceNotFound.into())
        })
>>>>>>> b69a22e3
    }
}

impl<T: Trait> SpaceForRolesProvider for Module<T> {
    type AccountId = T::AccountId;

    fn get_space(id: SpaceId) -> Result<SpaceForRoles<Self::AccountId>, DispatchError> {
        let space = Module::<T>::require_space(id)?;

        Ok(SpaceForRoles {
            owner: space.owner,
            permissions: space.permissions,
        })
    }
}

pub trait BeforeSpaceCreated<T: Trait> {
    fn before_space_created(follower: T::AccountId, space: &mut Space<T>) -> DispatchResult;
}

impl<T: Trait> BeforeSpaceCreated<T> for () {
    fn before_space_created(_follower: T::AccountId, _space: &mut Space<T>) -> DispatchResult {
        Ok(())
    }
}

#[impl_trait_for_tuples::impl_for_tuples(10)]
pub trait AfterSpaceUpdated<T: Trait> {
    fn after_space_updated(sender: T::AccountId, space: &Space<T>, old_data: SpaceUpdate);
}<|MERGE_RESOLUTION|>--- conflicted
+++ resolved
@@ -446,7 +446,22 @@
         Ok(())
     }
 
-<<<<<<< HEAD
+    pub fn mutate_space_by_id<F: FnOnce(&mut Space<T>)> (
+        space_id: SpaceId,
+        f: F
+    ) -> Result<Space<T>, DispatchError> {
+        <SpaceById<T>>::mutate(space_id, |space_opt| {
+            if let Some(ref mut space) = space_opt.clone() {
+                f(space);
+                *space_opt = Some(space.clone());
+
+                return Ok(space.clone());
+            }
+
+            Err(Error::<T>::SpaceNotFound.into())
+        })
+    }
+
     pub fn reserve_handle(
         who: &T::AccountId,
         space_id: SpaceId,
@@ -500,22 +515,6 @@
             }
         }
         Ok(is_handle_updated)
-=======
-    pub fn mutate_space_by_id<F: FnOnce(&mut Space<T>)> (
-        space_id: SpaceId,
-        f: F
-    ) -> Result<Space<T>, DispatchError> {
-        <SpaceById<T>>::mutate(space_id, |space_opt| {
-            if let Some(ref mut space) = space_opt.clone() {
-                f(space);
-                *space_opt = Some(space.clone());
-
-                return Ok(space.clone());
-            }
-
-            Err(Error::<T>::SpaceNotFound.into())
-        })
->>>>>>> b69a22e3
     }
 }
 
