//! # Free Calls Pallet
//!
//! Pallet for allowing accounts to send free calls based on a set quota.
//! The quota can be distributed over multiple overlapping windows to limit abuse.
//!
//! Resources:
//! - https://cloud.google.com/architecture/rate-limiting-strategies-techniques
//! - https://www.figma.com/blog/an-alternative-approach-to-rate-limiting/
//! - https://www.codementor.io/@arpitbhayani/system-design-sliding-window-based-rate-limiter-157x7sburi
//! - https://blog.cloudflare.com/counting-things-a-lot-of-different-things/

#![cfg_attr(not(feature = "std"), no_std)]
// #![feature(const_panic)] not needed for the new rust version

use codec::{Decode, Encode};
use frame_support::ensure;
use frame_support::traits::IsSubType;
use sp_runtime::traits::DispatchInfoOf;
use sp_runtime::traits::SignedExtension;
use sp_runtime::transaction_validity::InvalidTransaction;
use sp_runtime::transaction_validity::TransactionValidity;
use sp_runtime::transaction_validity::TransactionValidityError;
use sp_runtime::transaction_validity::ValidTransaction;
use sp_std::fmt::Debug;

pub use pallet::*;

#[cfg(test)]
mod mock;

#[cfg(test)]
mod test_pallet;

#[cfg(test)]
mod tests;

#[cfg(feature = "runtime-benchmarks")]
mod benchmarking;
mod weights;
pub mod quota;
pub mod config;
pub mod quota_strategy;
pub mod stats;

pub use weights::WeightInfo;
use frame_support::traits::Contains;
use scale_info::TypeInfo;

#[frame_support::pallet]
pub mod pallet {
    use frame_support::weights::{extract_actual_weight, GetDispatchInfo};
    use frame_support::{dispatch::DispatchResult, log, pallet_prelude::*};
    use frame_support::dispatch::PostDispatchInfo;
    use frame_support::metadata::StorageEntryModifier::Default;
    use frame_support::traits::{Contains, IsSubType};
    use frame_system::pallet_prelude::*;
    use sp_runtime::traits::{Dispatchable};
    use sp_runtime::traits::Zero;
    use sp_std::boxed::Box;
    use sp_std::cmp::max;
    use sp_std::vec::Vec;
    use pallet_locker_mirror::{BalanceOf, LockedInfo, LockedInfoByAccount, LockedInfoOf};
    use pallet_utils::bool_to_option;
    use scale_info::TypeInfo;
    use crate::config::{RateLimiterConfig, WindowConfig, WindowsConfigSize};
    use crate::quota::{calculate_quota, FractionOfMaxQuota, NumberOfCalls};
    use crate::quota_strategy::MaxQuotaCalculationStrategy;
    use crate::stats::{ConsumerStats, WindowStats, WindowStatsVec};
    use crate::WeightInfo;

    #[pallet::pallet]
    #[pallet::generate_store(pub (super) trait Store)]
    pub struct Pallet<T>(_);

    #[pallet::config]
    pub trait Config: frame_system::Config + pallet_locker_mirror::Config {
        /// The overarching event type.
        type Event: From<Event<Self>> + IsType<<Self as frame_system::Config>::Event>;

        /// The call type from the runtime which has all the calls available in your runtime.
        type Call: Parameter
            + Dispatchable<Origin = Self::Origin, PostInfo = PostDispatchInfo>
            + GetDispatchInfo
            + From<frame_system::Call<Self>>
            + IsSubType<Call<Self>>
            + IsType<<Self as frame_system::Config>::Call>;

        /// The configurations that will be used to limit the usage of the allocated quota to these
        /// different configs.
        #[pallet::constant]
        type RateLimiterConfig: Get<RateLimiterConfig<Self::BlockNumber>>;

        /// Filter on which calls are permitted to be free.
        type CallFilter: Contains<<Self as Config>::Call>;

        /// Weight information for extrinsics in this pallet.
        type WeightInfo: WeightInfo;

        /// A calculation strategy to convert locked tokens info to a max quota per largest window.
<<<<<<< HEAD
        type MaxQuotaCalculationStrategy: MaxQuotaCalculationStrategy<Self::BlockNumber, BalanceOf<Self>>;
=======
        type MaxQuotaCalculationStrategy: MaxQuotaCalculationStrategy<Self::AccountId, Self::BlockNumber, BalanceOf<Self>>;

        /// Maximum number of accounts that can be added as eligible at a time.
        //TODO: remove this after we integrate locking tokens
        #[pallet::constant]
        type AccountsSetLimit: Get<u32>;

        /// Amount of free quota granted to eligible accounts.
        //TODO: remove this after we integrate locking tokens
        #[pallet::constant]
        type FreeQuotaPerEligibleAccount: Get<NumberOfCalls>;
>>>>>>> 60206708
    }

    /// Keeps track of each windows usage for each consumer.
    #[pallet::storage]
    #[pallet::getter(fn stats_by_consumer)]
    pub(super) type StatsByConsumer<T: Config> = StorageMap<
        _,
        Blake2_128Concat,
        T::AccountId,
        ConsumerStats<T>,
        OptionQuery,
<<<<<<< HEAD
=======
    >;

    /// Keeps track of all eligible accounts for free calls
    //TODO: remove this after we integrate locking tokens
    #[pallet::storage]
    pub(super) type EligibleAccounts<T: Config> = StorageMap<
        _,
        Blake2_128Concat,
        T::AccountId,
        bool,
        ValueQuery,
>>>>>>> 60206708
    >;

    #[pallet::event]
    #[pallet::generate_deposit(pub (super) fn deposit_event)]
    pub enum Event<T: Config> {
        /// Free call was executed.
        FreeCallResult { who: T::AccountId, result: DispatchResult },

        /// List of eligible accounts added.
        //TODO: remove this after we integrate locking tokens
        EligibleAccountsAdded { added_accounts: u16 },
    }

    #[pallet::call]
    impl<T: Config> Pallet<T> {

        /// Try to execute a call using the free allocated quota. This call may not execute because
        /// one of the following reasons:
        ///  * Caller has no free quota set.
        ///  * The caller has used all the allowed quota for at least one window config.
        ///
        /// Pre-validation:
        /// This call is pre validated using `FreeCallsPrevalidation` signed extension and will only
        /// be valid if the consumer can have a free call.
        #[pallet::weight({
            let boxed_call_info = call.get_dispatch_info();
            let boxed_call_weight = boxed_call_info.weight;
            let self_weight = <T as Config>::WeightInfo::try_free_call();

            let total_weight = self_weight.saturating_add(boxed_call_weight);
            (
                total_weight,
                boxed_call_info.class,
                Pays::No,
            )
        })]
        pub fn try_free_call(
            origin: OriginFor<T>,
            call: Box<<T as Config>::Call>,
        ) -> DispatchResultWithPostInfo {
            let consumer = ensure_signed(origin.clone())?;

            let mut actual_weight = <T as Config>::WeightInfo::try_free_call();

            let maybe_new_stats = bool_to_option(T::CallFilter::contains(&call))
                .and_then(|_| Self::can_make_free_call(&consumer));

            if let Some(new_stats) = maybe_new_stats {

                Self::update_consumer_stats(consumer.clone(), new_stats);

                let info = call.get_dispatch_info();

                // Dispatch the call
                let result = call.dispatch(origin);

                // Add the current weight for the boxed call
                actual_weight = actual_weight.saturating_add(extract_actual_weight(&result, &info));

                // Deposit an event with the result
                Self::deposit_event(Event::FreeCallResult {
                    who: consumer,
                    result: result.map(|_| ()).map_err(|e| e.error)
                });
            }

            Ok(PostDispatchInfo {
                actual_weight: Some(actual_weight),
                pays_fee: Pays::No,
            })
        }

        #[pallet::weight(10_000)]
        pub fn add_eligible_accounts(
            origin: OriginFor<T>,
            eligible_accounts: BoundedVec<T::AccountId, T::AccountsSetLimit>,
        ) -> DispatchResultWithPostInfo {
            ensure_root(origin)?;

            let accounts_len = eligible_accounts.len();

            for eligible_account in eligible_accounts {
                <EligibleAccounts<T>>::insert(&eligible_account, true);
            }

            Self::deposit_event(Event::EligibleAccountsAdded { added_accounts: accounts_len as u16 });
            Ok(Pays::No.into())
        }
    }

    impl<T: Config> Pallet<T> {
        /// Determine if the `consumer` can have a free call.
        ///
        /// If the consumer can have a free call the new stats that should be applied will be returned,
        /// otherwise `None` is returned.
        pub fn can_make_free_call(consumer: &T::AccountId) -> Option<ConsumerStats<T>> {
            let current_block = <frame_system::Pallet<T>>::block_number();

            let RateLimiterConfig::<T::BlockNumber> {
                windows_configs,
                hash: config_hash,
            } = T::RateLimiterConfig::get();

            if windows_configs.is_empty() {
                return None;
            }

            let locked_info = <LockedInfoByAccount<T>>::get(consumer.clone());
            let max_quota = match T::MaxQuotaCalculationStrategy::calculate(consumer.clone(), current_block, locked_info) {
                Some(max_quota) if max_quota > 0 => max_quota,
                _ => return None,
            };

<<<<<<< HEAD
            let get_default_stats = || ConsumerStats::new(
=======
            let get_empty_stats = || ConsumerStats::new(
>>>>>>> 60206708
                WindowStatsVec::default(),
                config_hash,
            );

            let old_stats: ConsumerStats<T> = Self::stats_by_consumer(consumer.clone())
                .filter(|stats| stats.config_hash == config_hash) // filter out stats with a different config hash
<<<<<<< HEAD
                .unwrap_or_else(get_default_stats);

            let mut new_stats: ConsumerStats<T> = get_default_stats();
=======
                .unwrap_or_else(get_empty_stats);

            let mut new_stats: ConsumerStats<T> = get_empty_stats();
>>>>>>> 60206708

            for (config_index, config) in windows_configs.into_iter().enumerate() {
                let window_stats = Self::is_call_allowed_in_window(
                    current_block,
                    max_quota,
                    config,
                    old_stats.get_window_stats(config_index),
                )?;

                new_stats.try_push_window_stats(window_stats).ok()?;
            }

            return Some(new_stats);
        }

        /// Checks if a window can allow one more call given its config and the last stored stats for
        /// the consumer.
        ///
        /// If the window can allow one more call, the new stats object is returned, otherwise `None`
        /// is returned.
        fn is_call_allowed_in_window(
            current_block: T::BlockNumber,
            max_quota: NumberOfCalls,
            config: WindowConfig<T::BlockNumber>,
            window_stats: Option<&WindowStats<T::BlockNumber>>,
        ) -> Option<WindowStats<T::BlockNumber>> {

            if config.period.is_zero() {
                return None;
            }

            let current_timeline_index = current_block / config.period;

            let reset_stats = || WindowStats::new(current_timeline_index);

            let mut stats = window_stats
                .map(|r| r.clone())
                .unwrap_or_else(reset_stats);

            // We need to reset stats if we moved to a new window.
            if stats.timeline_index < current_timeline_index {
                stats = reset_stats();
            }

            let can_be_called = stats.used_calls < calculate_quota(max_quota, config.fraction_of_max_quota);

            can_be_called.then(|| {
                stats.used_calls = stats.used_calls.saturating_add(1);
                stats
            })
        }

        pub fn update_consumer_stats(consumer: T::AccountId, new_stats: ConsumerStats<T>) {
            log::info!("{:?} updating consumer stats", consumer);
            <StatsByConsumer<T>>::insert(
                consumer,
                new_stats,
            );
        }
    }
}

/// Validate `try_free_call` calls prior to execution. Needed to avoid a DoS attack since they are
/// otherwise free to be included into blockchain.
#[derive(Encode, Decode, Clone, Eq, PartialEq, TypeInfo)]
#[scale_info(skip_type_params(T))]
pub struct FreeCallsPrevalidation<T: Config + Send + Sync>(sp_std::marker::PhantomData<T>)
    where
        <T as frame_system::Config>::Call: IsSubType<Call<T>>;

impl<T: Config + Send + Sync> Debug for FreeCallsPrevalidation<T>
    where
        <T as frame_system::Config>::Call: IsSubType<Call<T>>,
{
    #[cfg(feature = "std")]
    fn fmt(&self, f: &mut sp_std::fmt::Formatter) -> sp_std::fmt::Result {
        write!(f, "FreeCallsPrevalidation")
    }

    #[cfg(not(feature = "std"))]
    fn fmt(&self, _: &mut sp_std::fmt::Formatter) -> sp_std::fmt::Result {
        Ok(())
    }
}

impl<T: Config + Send + Sync> FreeCallsPrevalidation<T>
    where
        <T as frame_system::Config>::Call: IsSubType<Call<T>>,
{
    /// Create new `SignedExtension` to check runtime version.
    pub fn new() -> Self {
        Self(sp_std::marker::PhantomData)
    }
}

#[repr(u8)]
pub enum FreeCallsValidityError {
    /// The caller is out of quota.
    OutOfQuota = 0,

    /// The call cannot be free.
    CallCannotBeFree = 1,
}

impl From<FreeCallsValidityError> for u8 {
    fn from(err: FreeCallsValidityError) -> Self {
        err as u8
    }
}

impl<T: Config + Send + Sync> SignedExtension for FreeCallsPrevalidation<T>
    where
        <T as frame_system::Config>::Call: IsSubType<Call<T>>,
{
    const IDENTIFIER: &'static str = "FreeCallsPrevalidation";

    type AccountId = T::AccountId;
    type Call = <T as frame_system::Config>::Call;
    type AdditionalSigned = ();
    type Pre = ();


    fn additional_signed(&self) -> Result<Self::AdditionalSigned, TransactionValidityError> {
        Ok(())
    }

    fn validate(
        &self,
        who: &Self::AccountId,
        call: &Self::Call,
        _info: &DispatchInfoOf<Self::Call>,
        _len: usize,
    ) -> TransactionValidity {
        if let Some(local_call) = call.is_sub_type() {
            if let Call::try_free_call { call: boxed_call } = local_call {
                ensure!(
                    T::CallFilter::contains(boxed_call),
                    InvalidTransaction::Custom(FreeCallsValidityError::CallCannotBeFree.into()),
                );
                ensure!(
                    Pallet::<T>::can_make_free_call(who).is_some(),
                    InvalidTransaction::Custom(FreeCallsValidityError::OutOfQuota.into()),
                );
            }
        }
        Ok(ValidTransaction::default())
    }
}<|MERGE_RESOLUTION|>--- conflicted
+++ resolved
@@ -97,9 +97,6 @@
         type WeightInfo: WeightInfo;
 
         /// A calculation strategy to convert locked tokens info to a max quota per largest window.
-<<<<<<< HEAD
-        type MaxQuotaCalculationStrategy: MaxQuotaCalculationStrategy<Self::BlockNumber, BalanceOf<Self>>;
-=======
         type MaxQuotaCalculationStrategy: MaxQuotaCalculationStrategy<Self::AccountId, Self::BlockNumber, BalanceOf<Self>>;
 
         /// Maximum number of accounts that can be added as eligible at a time.
@@ -111,7 +108,6 @@
         //TODO: remove this after we integrate locking tokens
         #[pallet::constant]
         type FreeQuotaPerEligibleAccount: Get<NumberOfCalls>;
->>>>>>> 60206708
     }
 
     /// Keeps track of each windows usage for each consumer.
@@ -123,8 +119,6 @@
         T::AccountId,
         ConsumerStats<T>,
         OptionQuery,
-<<<<<<< HEAD
-=======
     >;
 
     /// Keeps track of all eligible accounts for free calls
@@ -136,7 +130,6 @@
         T::AccountId,
         bool,
         ValueQuery,
->>>>>>> 60206708
     >;
 
     #[pallet::event]
@@ -250,26 +243,16 @@
                 _ => return None,
             };
 
-<<<<<<< HEAD
             let get_default_stats = || ConsumerStats::new(
-=======
-            let get_empty_stats = || ConsumerStats::new(
->>>>>>> 60206708
                 WindowStatsVec::default(),
                 config_hash,
             );
 
             let old_stats: ConsumerStats<T> = Self::stats_by_consumer(consumer.clone())
                 .filter(|stats| stats.config_hash == config_hash) // filter out stats with a different config hash
-<<<<<<< HEAD
                 .unwrap_or_else(get_default_stats);
 
             let mut new_stats: ConsumerStats<T> = get_default_stats();
-=======
-                .unwrap_or_else(get_empty_stats);
-
-            let mut new_stats: ConsumerStats<T> = get_empty_stats();
->>>>>>> 60206708
 
             for (config_index, config) in windows_configs.into_iter().enumerate() {
                 let window_stats = Self::is_call_allowed_in_window(
