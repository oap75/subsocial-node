--- conflicted
+++ resolved
@@ -102,10 +102,6 @@
 }
 
 /// Create a hash for a collection of windows config.
-<<<<<<< HEAD
-/// We call this function at compile time.
-=======
->>>>>>> 60206708
 pub const fn hash_windows_configs(configs: &'static [WindowConfig<primitives::BlockNumber>]) -> ConfigHash {
     let mut hash = 7u64;
     let mut i = 0;
