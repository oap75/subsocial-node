--- conflicted
+++ resolved
@@ -14,14 +14,10 @@
 use df_traits::moderation::{IsAccountBlocked, IsContentBlocked, IsPostBlocked};
 use pallet_permissions::SpacePermission;
 use pallet_spaces::{Module as Spaces, Space, SpaceById};
-<<<<<<< HEAD
 use pallet_utils::{
     Module as Utils, Error as UtilsError,
-    SpaceId, WhoAndWhen, Content
+    SpaceId, WhoAndWhen, Content, PostId
 };
-=======
-use pallet_utils::{Module as Utils, SpaceId, WhoAndWhen, Content, PostId};
->>>>>>> 08e252a6
 
 pub mod functions;
 
